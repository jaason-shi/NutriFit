const express = require("express");
const session = require("express-session");
const mongoose = require("mongoose");
const MongoStore = require("connect-mongo");
const Joi = require("joi");
const bcrypt = require("bcrypt");
const saltRounds = 10;
const ejs = require("ejs");
// require axios
const axios = require("axios");

require("dotenv").config();

const app = express();
const Schema = mongoose.Schema;

app.use(express.urlencoded({ extended: false }));
app.use(express.json());
app.set("view engine", "ejs");
const path = require("path"); // Import the 'path' module
app.set("views", path.join(__dirname, "views"));

app.use(express.static("public"));

/* secret information section */
const OPENAI_API_KEY = process.env.OPENAI_API_KEY;
const OPENAI_ORG_KEY = process.env.OPENAI_ORG_KEY;
<<<<<<< HEAD
=======
const ATLAS_URI = process.env.ATLAS_URI;
const SESSION_KEY = process.env.SESSION_KEY;
/* END secret section */

>>>>>>> e1d0dc0b

// // Set up MongoDB
// const uri = process.env.ATLAS_URI;
// mongoose.connect(uri, { useNewUrlParser: true });
// mongoose.connection.once("open", () => {
//   console.log("Connected to MongoDB Atlas.");
// });

// var sessionStore = MongoStore.create({
//   mongoUrl: uri,
//   cypto: {
//     secret: process.env.SESSION_KEY,
//   },
// });

// // Set up sessions
// app.use(
//   session({
//     secret: process.env.SESSION_KEY,
//     store: sessionStore,
//     saveUninitialized: false,
//     resave: true,
//     cookie: { maxAge: 60 * 60 * 1000 },
//   })
// );

// // The '$ : {} ()' characters is used to get information from mongoDB, so it is not allowed. e.g. username: {$exists: true}}
// const idSchema = Joi.string()
//   .regex(/^[a-zA-Z0-9!@#%^&*_+=[\]\\|;'",.<>/?~`-]+$/)
//   .required();
// const emailSchema = Joi.string()
//   .email({ minDomainSegments: 2 })
//   .regex(/^[a-zA-Z0-9!@#%^&*_+=[\]\\|;'",.<>/?~`-]+$/)
//   .required();
// const passwordSchema = Joi.string()
//   .regex(/^[a-zA-Z0-9!@#%^&*_+=[\]\\|;'",.<>/?~`-]+$/)
//   .required();

// // Input Model
// const inputSchema = new Schema({
//   input: { type: String, required: true },
// });

// // User Model
// const userSchema = new Schema({
//   id: { type: String, required: true },
//   email: { type: String, required: true },
//   password: { type: String, required: true },
// });

// const User = mongoose.model("User", userSchema);

// InputTest = mongoose.model("InputTest", inputSchema);

// Basic landing page
app.get("/", (req, res) => {
  res.send(`Hello world
    <form style="margin-bottom:2px" action="/postInput" method="post">
        <input style="margin-bottom:2px" type="input" id="input" name="input" placeholder="input"><br>
        <input type="submit" id="submit" value="Post Data">
    </form>
                    `);
});

// Get login page
app.get("/login", (req, res) => {
  res.render("login");
});

// Get signup page
app.get("/signup", (req, res) => {
  res.render("signup");
});

// Post signup page data
app.post("/signup", async (req, res) => {
  const id = req.body.id;
  const email = req.body.email;
  let password = req.body.password;

  if (idSchema.validate(id).error != null) {
    req.session.INVALID_FIELD = "ID";
    res.redirect("/invalidFormData");
  } else if (emailSchema.validate(email).error != null) {
    req.session.INVALID_FIELD = "Email";
    res.redirect("/invalidFormData");
  } else if (passwordSchema.validate(password).error != null) {
    req.session.INVALID_FIELD = "Password";
    res.redirect("/invalidFormData");
  } else {
    password = await bcrypt.hash(req.body.password, saltRounds);

    // Check if the fields already exist in the database
    const matchID = await User.findOne({ id: id });
    const matchEmail = await User.findOne({ email: email });

    if (matchID != undefined) {
      req.session.MATCH = "name";
      return res.redirect("/alreadyExists");
    }

    if (matchEmail != undefined) {
      req.session.MATCH = "email";
      return res.redirect("/alreadyExists");
    }

    const newUser = new User({
      id,
      email,
      password,
    });

    newUser.save().then(async () => {
      req.session.USER = await User.findOne({ id: req.body.id });
      req.session.AUTH = true;
      req.session.ROLE = "User";
      res.redirect("/members");
    });
  }
});

// Get login page
app.get("/login", (req, res) => {
  res.render("login", { primaryUser: req.session.USER });
});

// Post login page
app.post("/login", (req, res) => {
  const email = req.body.email;
  const password = req.body.password;

  const emailValidationResult = idSchema.validate(email);
  const passwordValidationResult = passwordSchema.validate(password);

  User.find({ $or: [{ email: email }, { id: email }] })
    .exec()
    .then(async (users) => {
      if (emailValidationResult.error != null) {
        req.session.INVALID_FIELD = "Email or ID";
        res.redirect("/invalidFormData");
      } else if (passwordValidationResult.error != null) {
        req.session.INVALID_FIELD = "Password";
        res.redirect("/invalidFormData");
      } else {
        if (users.length === 0) {
          req.session.AUTH = false;
          req.session.FAIL_FORM = true;
        } else {
          if (await bcrypt.compare(password, users[0].password)) {
            req.session.AUTH = true;
            req.session.ROLE = users[0].role;
            req.session.USER = users[0];
          } else {
            req.session.AUTH = false;
            req.session.FAIL_FORM = true;
          }
        }
        res.redirect("/members");
      }
    });
});

// Get invalid form data page
app.get("/invalidFormData", (req, res) => {
  res.render("invalidFormData", {
    invalidField: req.session.INVALID_FIELD,
    referer: req.headers.referer,
  });
});

// Middleware: Checks if the user is authenticated
const checkAuth = (req, res, next) => {
  if (!req.session.AUTH) {
    if (req.session.FAIL_FORM) {
      delete req.session.FAIL_FORM;
      return res.redirect("/authFail");
    } else {
      delete req.session.FAIL_FORM;
      return res.redirect("/login");
    }
  }
  next();
};

// Post logout page
app.post("/logOut", (req, res) => {
  req.session.destroy();
  res.redirect("./");
});

// Get authentication failure page
app.get("/authFail", (req, res) => {
  res.render("authFailRoute", {
    primaryUser: req.session.USER,
    referer: req.headers.referer,
  });
});

// Get members page
app.get("/members", checkAuth, (req, res) => {
  res.render("members", {
    primaryUser: req.session.USER,
  });
});

app.post("/postInput", (req, res) => {
  const input = req.body.input;
  const newInput = new InputTest({
    input,
  });
  newInput.save().then(() => {
    res.redirect("/");
  });
});

const workoutPrompt =
  "make a workout routine for a duration of 20 minutes and only give me the list of activities and the duration, type of body part it works on, and the calories burned for each activity. ";

// function to query chatgpt api
async function queryChatGPT(workoutPrompt) {
  const request = require("request");

  const OPENAI_API_ENDPOINT = "https://api.openai.com/v1/chat/completions";

  const options = {
    url: OPENAI_API_ENDPOINT,
    headers: {
      "Content-Type": "application/json",
      Authorization: `Bearer ${OPENAI_API_KEY}`,
      "OpenAI-Organization": OPENAI_ORG_KEY,
    },
    body: JSON.stringify({
      model: "gpt-3.5-turbo",
      messages: [{ role: "user", content: workoutPrompt }],
      temperature: 0.7,
    }),
  };

  return new Promise((resolve, reject) => {
    request.post(options, (error, response, body) => {
      if (error) {
        console.error(error);
        reject(error);
      } else {
        console.log(body);
        resolve(body);
      }
    });
  });
}

// route to generate workout routine with queryChatGPT
app.get("/generateWorkoutRoutine", async (req, res) => {
  try {
    const response = await queryChatGPT(workoutPrompt);
    const workoutRoutine = JSON.parse(response).choices[0].message.content;
    res.render("generateWorkoutRoutine", { workoutRoutine });
    console.log(response);
  } catch (error) {
    console.error(error);
    res.status(500).send("An error occurred");
  }
});

<<<<<<< HEAD
const calorieInput = req.query.calorieInput;

// route to generate meals with queryChatGPT
const mealsPrompt =
  "make a meal plans with " +
  calorieInput +
  "calories and give me the list of meals, the ingredients, and the calories for each meal.";

// function to query chatgpt api
async function queryChatGPT(mealsPrompt) {
  const request = require("request");
=======
// route to goto exercise catalog
app.get("/exerciseCatalog", async (req, res) => {
  res.render("exerciseCatalog");

});
>>>>>>> e1d0dc0b

  const OPENAI_API_ENDPOINT = "https://api.openai.com/v1/chat/completions";

  const options = {
    url: OPENAI_API_ENDPOINT,
    headers: {
      "Content-Type": "application/json",
      Authorization: `Bearer ${OPENAI_API_KEY}`,
      "OpenAI-Organization": OPENAI_ORG_KEY,
    },
    body: JSON.stringify({
      model: "gpt-3.5-turbo",
      messages: [{ role: "user", content: mealsPrompt }],
      temperature: 0.7,
    }),
  };

  return new Promise((resolve, reject) => {
    request.post(options, (error, response, body) => {
      if (error) {
        console.error(error);
        reject(error);
      } else {
        console.log(body);
        resolve(body);
      }
    });
  });
}

// route to generate workout routine with queryChatGPT
app.get("/mealFilter", async (req, res) => {
  try {
    const calorieInput = req.query.calorieInput;
    const mealsPrompt =
      "make a meal plans with " +
      calorieInput +
      "calories and give me the name of the meals, calories, and grams for each meal. Respond to me in a javascript code block in a list of json objects in this format:" +
      "{name: String, calories: integer, grams: integer}. Do not make any variables, I just want the list of json objects and no extra code. Do not provide any explanations or any other kind of text outside of the code block. Use real food items.";
    const response = await queryChatGPT(mealsPrompt);
    const mealPlan = JSON.parse(response).choices[0].message.content;
    res.render("generatedMeals", { mealPlan });
    console.log(response);
  } catch (error) {
    console.error(error);
    res.status(500).send("An error occurred");
  }
});

// Connect to port
const port = 3000;
app.listen(port, () => {
  console.log(`Server is running on port ${port}; http://localhost:${port}`);
});<|MERGE_RESOLUTION|>--- conflicted
+++ resolved
@@ -25,13 +25,11 @@
 /* secret information section */
 const OPENAI_API_KEY = process.env.OPENAI_API_KEY;
 const OPENAI_ORG_KEY = process.env.OPENAI_ORG_KEY;
-<<<<<<< HEAD
-=======
 const ATLAS_URI = process.env.ATLAS_URI;
 const SESSION_KEY = process.env.SESSION_KEY;
 /* END secret section */
 
->>>>>>> e1d0dc0b
+
 
 // // Set up MongoDB
 // const uri = process.env.ATLAS_URI;
@@ -296,7 +294,6 @@
   }
 });
 
-<<<<<<< HEAD
 const calorieInput = req.query.calorieInput;
 
 // route to generate meals with queryChatGPT
@@ -308,13 +305,6 @@
 // function to query chatgpt api
 async function queryChatGPT(mealsPrompt) {
   const request = require("request");
-=======
-// route to goto exercise catalog
-app.get("/exerciseCatalog", async (req, res) => {
-  res.render("exerciseCatalog");
-
-});
->>>>>>> e1d0dc0b
 
   const OPENAI_API_ENDPOINT = "https://api.openai.com/v1/chat/completions";
 
