<!DOCTYPE html>
<html lang="en">

<%- include('partials/meta') %>

    <head>
        <style>
            body {
                font-family: Arial, sans-serif;
                background-color: #f8f9fa;
            }

            .card {
                box-shadow: 0 4px 8px 0 rgba(0, 0, 0, 0.2);
                transition: 0.3s;
                border-radius: 5px;
            }

            .card:hover {
                box-shadow: 0 8px 16px 0 rgba(0, 0, 0, 0.2);
            }

            .card-text {
                padding: 1em;
            }

            .header {
                margin-top: 30px;
            }

            .meal-name {
                width: 250px;
                overflow: hidden;
                white-space: nowrap;
                text-overflow: ellipsis;
            }

            .btn-dark {
                margin-left: 5%;
                width: 90%;
            }
        </style>
    </head>

    <body>
        <div class="bg-body-tertiary overflow-auto" style="height: 100vh">

            <div class="row w-100 m-0">
                <div class="mx-auto col-lg-9 col-12">

                    <!-- Header -->
                    <div class="header d-flex align-items-center mb-3">
                        <a href="/favorites" style="text-decoration: none; color: inherit;">
                            <button class="btn btn-light"><img src="/images/less-than.svg" alt="Go back"></button>
                        </a>
                        <h1 class="mx-auto" style="transform: translateX(-10px);">Favorite Meals</h1>
                    </div>

                    <!-- Meals Cards -->
                    <% meals.forEach(meal=> { %>
                        <a href="" style="text-decoration: none; color: inherit;">
                            <div class="card mb-3">
                                <div class="card-text d-flex justify-content-center">
                                    <div>
                                        <h5 class="meal-name">
                                            <%= meal.name %>
                                        </h5>
                                        <p class="text-muted">Meal Calories: <%= meal.calories %>
                                        </p>
                                        <ul>
                                            <% meal.items.forEach(item=> { %>
                                                <li>
                                                    <%= item.Food %>
                                                </li>
                                                <% }) %>
                                        </ul>

                                    </div>
<<<<<<< HEAD
=======
                                    <a href="" style="text-decoration: none; color: inherit;"></a>
                                    <form action="mealTracking/mealLogs" method="post">
                                        <input type="hidden" name="favoriteMealId" value="<%= meal._id %>">
                                        <input type="submit" class="btn btn-light h-100" value="+">
                                    </form>

>>>>>>> df4e5d65
                                </div>
                                <form class="mb-2" action="mealTracking/foodLogs" method="post">
                                    <input type="hidden" name="favoriteMealId" value="<%= meal._id %>">
                                    <input type="submit" class="btn btn-dark" value="Add to Logs">
                                </form>
                                <form class="mb-2" action="" method="post">
                                    <input type="submit" class="btn btn-dark" value="Remove from Favorites">
                                </form>
                            </div>
                        </a>
                        <% }) %>
                </div>
            </div>
            <div style="height: 100px;"></div>
            <%- include('partials/navbar') %>
        </div>

    </body>

</html><|MERGE_RESOLUTION|>--- conflicted
+++ resolved
@@ -76,15 +76,12 @@
                                         </ul>
 
                                     </div>
-<<<<<<< HEAD
-=======
                                     <a href="" style="text-decoration: none; color: inherit;"></a>
                                     <form action="mealTracking/mealLogs" method="post">
                                         <input type="hidden" name="favoriteMealId" value="<%= meal._id %>">
                                         <input type="submit" class="btn btn-light h-100" value="+">
                                     </form>
 
->>>>>>> df4e5d65
                                 </div>
                                 <form class="mb-2" action="mealTracking/foodLogs" method="post">
                                     <input type="hidden" name="favoriteMealId" value="<%= meal._id %>">
